--- conflicted
+++ resolved
@@ -93,20 +93,10 @@
 
         losses.append(test_loss)
 
-<<<<<<< HEAD
     # TODO - error due to DDP, each process computes loss using a subset of the data
     print(f'{n_splits}-fold losses: {losses}')
     np.savetxt(str(PROJECT_ROOT_PATH) + f"/kfold_cv/{experiment_name}_{n_splits}-fold_losses.csv", np.array(losses), delimiter=",")
         
-=======
-    print(f"{n_splits}-fold losses: {losses}")
-    np.savetxt(
-        f"./kfold/{experiment_name}_{n_splits}-fold_losses.csv",
-        np.array(losses),
-        delimiter=",",
-    )
-
->>>>>>> 2c3b3e90
 
 if __name__ == "__main__":
     Fire(main)
